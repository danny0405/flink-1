/***********************************************************************************************************************
 *
 * Copyright (C) 2010 by the Stratosphere project (http://stratosphere.eu)
 *
 * Licensed under the Apache License, Version 2.0 (the "License"); you may not use this file except in compliance with
 * the License. You may obtain a copy of the License at
 *
 *     http://www.apache.org/licenses/LICENSE-2.0
 *
 * Unless required by applicable law or agreed to in writing, software distributed under the License is distributed on
 * an "AS IS" BASIS, WITHOUT WARRANTIES OR CONDITIONS OF ANY KIND, either express or implied. See the License for the
 * specific language governing permissions and limitations under the License.
 *
 **********************************************************************************************************************/

package eu.stratosphere.nephele.io.channels;

import java.io.EOFException;
import java.io.IOException;
import java.nio.ByteBuffer;
import java.nio.channels.ReadableByteChannel;

import eu.stratosphere.nephele.io.DataInputBuffer;
import eu.stratosphere.nephele.io.IOReadableWritable;
import eu.stratosphere.nephele.io.RecordDeserializer;

/**
 * A class for deserializing a portion of binary data into records of type <code>T</code>. The internal
 * buffer grows dynamically to the size that is required for deserialization.
 * 
 * @author warneke
 * @param <T>
 *        the type of the record this deserialization buffer can be used for
 */
public class DeserializationBuffer<T extends IOReadableWritable> {

	/**
	 * The size of an integer in byte.
	 */
	private static final int SIZEOFINT = 4;

	/**
	 * The data input buffer used for deserialization.
	 */
	private DataInputBuffer deserializationBuffer = new DataInputBuffer();

	/**
	 * The class of the type to be deserialized.
	 */
	private RecordDeserializer<T> deserializer = null;

	/**
	 * Buffer to reconstruct the length field.
	 */
	private ByteBuffer lengthBuf = ByteBuffer.allocate(SIZEOFINT);

	/**
	 * Size of the record to be deserialized in bytes.
	 */
	private int recordLength = -1;

	private final boolean propagateEndOfStream;

	/**
	 * Temporary buffer.
	 */
	private ByteBuffer tempBuffer = null;

	/**
	 * Constructs a new deserialization buffer with the specified type.
	 * 
	 * @param type
	 *        the type of the record the deserialization buffer can be used for
	 * @param propagateEndOfStream
	 *        <code>true</code> if end of stream notifications during the
	 * deserialization process shall be propagated to the caller, <code>false</code> otherwise
	 */
	public DeserializationBuffer(final RecordDeserializer<T> deserializer, final boolean propagateEndOfStream) {
		this.deserializer = deserializer;
		this.propagateEndOfStream = propagateEndOfStream;
	}

	/**
	 * Reads data from the given byte channel and deserializes an object of type <code>T</code> from it.
	 * 
	 * @param readableByteChannel
	 *        the byte channel to read data from
	 * @return an object of type <code>T</code>
	 * @throws IOException
	 *         thrown if an error occurs while reading the data or deserializing the object
	 */
<<<<<<< HEAD
	public T readData(T target, ReadableByteChannel readableByteChannel) throws IOException {
=======
	public T readData(final ReadableByteChannel readableByteChannel) throws IOException {
>>>>>>> d0c21f4c

		if (this.recordLength < 0) {
			if (readableByteChannel.read(this.lengthBuf) == -1 && this.propagateEndOfStream) {
				if (this.lengthBuf.position() == 0) {
					throw new EOFException();
				} else {
					throw new IOException("Deserilization error: Expected to read " + this.lengthBuf.remaining()
						+ " more bytes of length information from the stream!");
				}
			}

			if (this.lengthBuf.hasRemaining()) {
				return null;
			}

			this.recordLength = byteArrayToInt(lengthBuf.array());

			if (this.tempBuffer == null) {
				tempBuffer = ByteBuffer.allocate(recordLength);
			}

			if (this.tempBuffer.capacity() < recordLength) {
				tempBuffer = ByteBuffer.allocate(recordLength);
			}

			// Important: limit the number of bytes that can be read into the buffer
			this.tempBuffer.position(0);
			this.tempBuffer.limit(this.recordLength);
		}

		if (readableByteChannel.read(tempBuffer) == -1 && this.propagateEndOfStream) {
			throw new IOException("Deserilization error: Expected to read " + this.tempBuffer.remaining()
				+ " more bytes from stream!");
		}

		if (this.tempBuffer.hasRemaining()) {
			return null;
		}

<<<<<<< HEAD
		deserializationBuffer.reset(tempBuffer.array(), this.recordLength);
		final T record = deserializer.deserialize(target, deserializationBuffer);
=======
		this.deserializationBuffer.reset(this.tempBuffer.array(), this.recordLength);
		final T record = deserializer.deserialize(this.deserializationBuffer);
>>>>>>> d0c21f4c

		this.recordLength = -1;
		this.lengthBuf.clear();

		return record;
	}

	/**
	 * Translates an array of bytes into an integer.
	 * 
	 * @param arr
	 *        the array of bytes used as input.
	 * @return the resulting integer
	 */
	private int byteArrayToInt(final byte[] arr) {

		int number = 0;
		for (int i = 0; i < SIZEOFINT; ++i) {
			number |= (arr[SIZEOFINT - 1 - i] & 0xff) << (i << (SIZEOFINT - 1));
		}

		return number;
	}

	/**
	 * Clears the internal buffers of the deserializer and resets its state.
	 */
	public void clear() {

		this.recordLength = -1;
		if (this.tempBuffer != null) {
			this.tempBuffer.clear();
		}
		if (this.lengthBuf != null) {
			this.lengthBuf.clear();
		}
	}

	/**
	 * Checks if the deserializer has data from a previous deserialization attempt stored in its internal buffers which
	 * is not yet finished.
	 * 
	 * @return <code>true</code> if the deserializer's internal buffers contain data from a previous deserialization
	 *         attempt, <code>false</code> otherwise
	 */
	public boolean hasUnfinishedData() {

		if (this.recordLength != -1) {
			return true;
		}

		if (this.lengthBuf.position() > 0) {
			return true;
		}

		return false;
	}
}<|MERGE_RESOLUTION|>--- conflicted
+++ resolved
@@ -89,11 +89,7 @@
 	 * @throws IOException
 	 *         thrown if an error occurs while reading the data or deserializing the object
 	 */
-<<<<<<< HEAD
-	public T readData(T target, ReadableByteChannel readableByteChannel) throws IOException {
-=======
-	public T readData(final ReadableByteChannel readableByteChannel) throws IOException {
->>>>>>> d0c21f4c
+	public T readData(final T target, final ReadableByteChannel readableByteChannel) throws IOException {
 
 		if (this.recordLength < 0) {
 			if (readableByteChannel.read(this.lengthBuf) == -1 && this.propagateEndOfStream) {
@@ -133,13 +129,8 @@
 			return null;
 		}
 
-<<<<<<< HEAD
-		deserializationBuffer.reset(tempBuffer.array(), this.recordLength);
-		final T record = deserializer.deserialize(target, deserializationBuffer);
-=======
-		this.deserializationBuffer.reset(this.tempBuffer.array(), this.recordLength);
-		final T record = deserializer.deserialize(this.deserializationBuffer);
->>>>>>> d0c21f4c
+		this.deserializationBuffer.reset(tempBuffer.array(), this.recordLength);
+		final T record = deserializer.deserialize(target, this.deserializationBuffer);
 
 		this.recordLength = -1;
 		this.lengthBuf.clear();
