<<<<<<< HEAD
/***********************************************************************************************************************
 *
 * Copyright (C) 2010 by the Stratosphere project (http://stratosphere.eu)
 *
 * Licensed under the Apache License, Version 2.0 (the "License"); you may not use this file except in compliance with
 * the License. You may obtain a copy of the License at
 *
 *     http://www.apache.org/licenses/LICENSE-2.0
 *
 * Unless required by applicable law or agreed to in writing, software distributed under the License is distributed on
 * an "AS IS" BASIS, WITHOUT WARRANTIES OR CONDITIONS OF ANY KIND, either express or implied. See the License for the
 * specific language governing permissions and limitations under the License.
 *
 **********************************************************************************************************************/

package eu.stratosphere.pact.compiler;

import java.net.InetAddress;
import java.net.InetSocketAddress;
import java.util.Iterator;

import junit.framework.Assert;

import org.junit.Before;
import org.junit.Test;

import eu.stratosphere.nephele.instance.HardwareDescription;
import eu.stratosphere.nephele.instance.HardwareDescriptionFactory;
import eu.stratosphere.nephele.instance.InstanceType;
import eu.stratosphere.nephele.instance.InstanceTypeDescription;
import eu.stratosphere.nephele.instance.InstanceTypeDescriptionFactory;
import eu.stratosphere.nephele.instance.InstanceTypeFactory;
import eu.stratosphere.nephele.jobgraph.AbstractJobVertex;
import eu.stratosphere.nephele.jobgraph.JobGraph;
import eu.stratosphere.nephele.jobgraph.JobTaskVertex;
import eu.stratosphere.pact.common.contract.FileDataSinkContract;
import eu.stratosphere.pact.common.contract.FileDataSourceContract;
import eu.stratosphere.pact.common.contract.MapContract;
import eu.stratosphere.pact.common.io.TextInputFormat;
import eu.stratosphere.pact.common.plan.Plan;
import eu.stratosphere.pact.common.plan.Visitor;
import eu.stratosphere.pact.common.type.base.PactInteger;
import eu.stratosphere.pact.compiler.costs.FixedSizeClusterCostEstimator;
import eu.stratosphere.pact.compiler.jobgen.JobGraphGenerator;
import eu.stratosphere.pact.compiler.plan.MapNode;
import eu.stratosphere.pact.compiler.plan.OptimizedPlan;
import eu.stratosphere.pact.compiler.plan.OptimizerNode;
import eu.stratosphere.pact.compiler.plan.PactConnection.TempMode;
import eu.stratosphere.pact.compiler.util.DummyInputFormat;
import eu.stratosphere.pact.compiler.util.DummyOutputFormat;
import eu.stratosphere.pact.compiler.util.IdentityMap;
import eu.stratosphere.pact.runtime.task.MapTask;
import eu.stratosphere.pact.runtime.task.TempTask;

/**
 * Tests in this class:
 * <ul>
 *   <li> Tests that temp task is successfully shared with instance of output task if sender side temp task
 *   <li> Tests that temp task is successfully shared with instance of input task if receiver side temp task
 * </ul>
 *
 * @author Moritz Kaufmann
 */
public class TempTaskSharingTest {	
	private static final String IN_FILE_1 = "file:///test/file";
	
	private static final String OUT_FILE_1 = "file///test/output";
	
	private static final int defaultParallelism = 8;
	
	// ------------------------------------------------------------------------
	
	private PactCompiler compiler;
	
	private InstanceTypeDescription instanceType;
	
	// ------------------------------------------------------------------------	
	
	@Before
	public void setup()
	{
		try {
			InetSocketAddress dummyAddress = new InetSocketAddress(InetAddress.getLocalHost(), 12345);
			
			// prepare the statistics
			DataStatistics dataStats = new DataStatistics();
			dataStats.cacheBaseStatistics(new TextInputFormat.FileBaseStatistics(1000, 128 * 1024 * 1024, 8.0f),
				FileDataSourceContract.getInputIdentifier(DummyInputFormat.class, IN_FILE_1));
			
			this.compiler = new PactCompiler(dataStats, new FixedSizeClusterCostEstimator(), dummyAddress);
		}
		catch (Exception ex) {
			ex.printStackTrace();
			Assert.fail("Test setup failed.");
		}
		
		// create the instance type description
		InstanceType iType = InstanceTypeFactory.construct("standard", 6, 2, 4096, 100, 0);
		HardwareDescription hDesc = HardwareDescriptionFactory.construct(2, 4096 * 1024 * 1024, 2000 * 1024 * 1024);
		this.instanceType = InstanceTypeDescriptionFactory.construct(iType, hDesc, defaultParallelism * 2);
	}

	@Test
	public void testTempTaskReceiverSideSharing()
	{
		JobGraph jobGraph = generateTempTaskJobGraph(TempMode.TEMP_RECEIVER_SIDE);
		
		//Get temp task vertex and receiver side vertex (map task)
		Iterator<JobTaskVertex> iter = jobGraph.getTaskVertices();
		JobTaskVertex mapVertex = null;
		JobTaskVertex tempVertex = null;
		while(iter.hasNext()) {
			JobTaskVertex nextVertex = iter.next();
			if(nextVertex.getTaskClass() == MapTask.class) {
				mapVertex = nextVertex;
			}
			else if(nextVertex.getTaskClass() == TempTask.class) {
				tempVertex = nextVertex;
			}
		}
		
		AbstractJobVertex sharedVertex = tempVertex.getVertexToShareInstancesWith();
		
		//Check if temp task is properly shared
		Assert.assertEquals(mapVertex, sharedVertex);
	}
	
	@Test
	public void testTempTaskSenderSideSharing()
	{
		JobGraph jobGraph = generateTempTaskJobGraph(TempMode.TEMP_SENDER_SIDE);
		
		//Get temp task vertex
		Iterator<JobTaskVertex> iter = jobGraph.getTaskVertices();
		JobTaskVertex tempVertex = null;
		while(iter.hasNext()) {
			JobTaskVertex nextVertex = iter.next();
			if(nextVertex.getTaskClass() == TempTask.class) {
				tempVertex = nextVertex;
			}
		}
		
		//Get sender side vertex (data source)
		AbstractJobVertex sourceVertex = jobGraph.getInputVertices().next();
		
		AbstractJobVertex sharedVertex = tempVertex.getVertexToShareInstancesWith();
		
		//Check if temp task is properly shared
		Assert.assertEquals(sourceVertex, sharedVertex);
	}
	
	private JobGraph generateTempTaskJobGraph(final TempMode mode) {
		// construct the plan
		FileDataSourceContract<PactInteger, PactInteger> source = new FileDataSourceContract<PactInteger, PactInteger>(DummyInputFormat.class, IN_FILE_1, "Source");
		source.setDegreeOfParallelism(defaultParallelism);
		
		MapContract<PactInteger, PactInteger, PactInteger, PactInteger> map1 = new MapContract<PactInteger, PactInteger, PactInteger, PactInteger>(IdentityMap.class, "Map1");
		map1.setDegreeOfParallelism(defaultParallelism);
		map1.addInput(source);
		
		FileDataSinkContract<PactInteger, PactInteger> sink = new FileDataSinkContract<PactInteger, PactInteger>(DummyOutputFormat.class, OUT_FILE_1, "Sink");
		sink.setDegreeOfParallelism(defaultParallelism);
		sink.addInput(map1);
		
		Plan plan = new Plan(sink, "Test Temp Task");
		
		OptimizedPlan oPlan = this.compiler.compile(plan, this.instanceType);
		
		//Inject temp strategy artificially
		oPlan.accept(new Visitor<OptimizerNode>() {
			@Override
			public boolean preVisit(OptimizerNode visitable) {
				if(visitable instanceof MapNode) {
					//Only OptimizerNode is MapContract
					visitable.getIncomingConnections().get(0).get(0).setTempMode(mode);
					return false;
				}
				return true;
			}
			
			@Override
			public void postVisit(OptimizerNode visitable) {
			}
		});
		
		JobGraphGenerator jobGen = new JobGraphGenerator();
		return jobGen.compileJobGraph(oPlan);
	}
}
=======
///***********************************************************************************************************************
// *
// * Copyright (C) 2010 by the Stratosphere project (http://stratosphere.eu)
// *
// * Licensed under the Apache License, Version 2.0 (the "License"); you may not use this file except in compliance with
// * the License. You may obtain a copy of the License at
// *
// *     http://www.apache.org/licenses/LICENSE-2.0
// *
// * Unless required by applicable law or agreed to in writing, software distributed under the License is distributed on
// * an "AS IS" BASIS, WITHOUT WARRANTIES OR CONDITIONS OF ANY KIND, either express or implied. See the License for the
// * specific language governing permissions and limitations under the License.
// *
// **********************************************************************************************************************/
//
//package eu.stratosphere.pact.compiler;
//
//import java.net.InetAddress;
//import java.net.InetSocketAddress;
//import java.util.Iterator;
//
//import junit.framework.Assert;
//
//import org.junit.Before;
//import org.junit.Test;
//
//import eu.stratosphere.nephele.instance.HardwareDescription;
//import eu.stratosphere.nephele.instance.HardwareDescriptionFactory;
//import eu.stratosphere.nephele.instance.InstanceType;
//import eu.stratosphere.nephele.instance.InstanceTypeDescription;
//import eu.stratosphere.nephele.instance.InstanceTypeDescriptionFactory;
//import eu.stratosphere.nephele.instance.InstanceTypeFactory;
//import eu.stratosphere.nephele.jobgraph.AbstractJobVertex;
//import eu.stratosphere.nephele.jobgraph.JobGraph;
//import eu.stratosphere.nephele.jobgraph.JobTaskVertex;
//import eu.stratosphere.pact.common.contract.FileDataSinkContract;
//import eu.stratosphere.pact.common.contract.FileDataSourceContract;
//import eu.stratosphere.pact.common.contract.MapContract;
//import eu.stratosphere.pact.common.io.TextInputFormat;
//import eu.stratosphere.pact.common.plan.Plan;
//import eu.stratosphere.pact.common.plan.Visitor;
//import eu.stratosphere.pact.common.type.base.PactInteger;
//import eu.stratosphere.pact.compiler.costs.FixedSizeClusterCostEstimator;
//import eu.stratosphere.pact.compiler.jobgen.JobGraphGenerator;
//import eu.stratosphere.pact.compiler.plan.MapNode;
//import eu.stratosphere.pact.compiler.plan.OptimizedPlan;
//import eu.stratosphere.pact.compiler.plan.OptimizerNode;
//import eu.stratosphere.pact.compiler.plan.PactConnection.TempMode;
//import eu.stratosphere.pact.compiler.util.DummyInputFormat;
//import eu.stratosphere.pact.compiler.util.DummyOutputFormat;
//import eu.stratosphere.pact.compiler.util.IdentityMap;
//import eu.stratosphere.pact.runtime.task.MapTask;
//import eu.stratosphere.pact.runtime.task.TempTask;
//
///**
// * Tests in this class:
// * <ul>
// *   <li> Tests that temp task is successfully shared with instance of output task if sender side temp task
// *   <li> Tests that temp task is successfully shared with instance of input task if receiver side temp task
// * </ul>
// *
// * @author Moritz Kaufmann
// */
//public class TempTaskSharingTest {	
//	private static final String IN_FILE_1 = "file:///test/file";
//	
//	private static final String OUT_FILE_1 = "file///test/output";
//	
//	private static final int defaultParallelism = 8;
//	
//	// ------------------------------------------------------------------------
//	
//	private PactCompiler compiler;
//	
//	private InstanceTypeDescription instanceType;
//	
//	// ------------------------------------------------------------------------	
//	
//	@Before
//	public void setup()
//	{
//		try {
//			InetSocketAddress dummyAddress = new InetSocketAddress(InetAddress.getLocalHost(), 12345);
//			
//			// prepare the statistics
//			DataStatistics dataStats = new DataStatistics();
//			dataStats.cacheBaseStatistics(new TextInputFormat.FileBaseStatistics(1000, 128 * 1024 * 1024, 8.0f),
//				FileDataSourceContract.getInputIdentifier(DummyInputFormat.class, IN_FILE_1));
//			
//			this.compiler = new PactCompiler(dataStats, new FixedSizeClusterCostEstimator(), dummyAddress);
//		}
//		catch (Exception ex) {
//			ex.printStackTrace();
//			Assert.fail("Test setup failed.");
//		}
//		
//		// create the instance type description
//		InstanceType iType = InstanceTypeFactory.construct("standard", 6, 2, 4096, 100, 0);
//		HardwareDescription hDesc = HardwareDescriptionFactory.construct(2, 4096 * 1024 * 1024, 2000 * 1024 * 1024);
//		this.instanceType = InstanceTypeDescriptionFactory.construct(iType, hDesc, defaultParallelism * 2);
//	}
//
//	@Test
//	public void testTempTaskReceiverSideSharing()
//	{
//		JobGraph jobGraph = generateTempTaskJobGraph(TempMode.TEMP_RECEIVER_SIDE);
//		
//		//Get temp task vertex and receiver side vertex (map task)
//		Iterator<JobTaskVertex> iter = jobGraph.getTaskVertices();
//		JobTaskVertex mapVertex = null;
//		JobTaskVertex tempVertex = null;
//		while(iter.hasNext()) {
//			JobTaskVertex nextVertex = iter.next();
//			if(nextVertex.getTaskClass() == MapTask.class) {
//				mapVertex = nextVertex;
//			}
//			else if(nextVertex.getTaskClass() == TempTask.class) {
//				tempVertex = nextVertex;
//			}
//		}
//		
//		AbstractJobVertex sharedVertex = tempVertex.getVertexToShareInstancesWith();
//		
//		//Check if temp task is properly shared
//		Assert.assertEquals(mapVertex, sharedVertex);
//	}
//	
//	@Test
//	public void testTempTaskSenderSideSharing()
//	{
//		JobGraph jobGraph = generateTempTaskJobGraph(TempMode.TEMP_SENDER_SIDE);
//		
//		//Get temp task vertex
//		Iterator<JobTaskVertex> iter = jobGraph.getTaskVertices();
//		JobTaskVertex tempVertex = null;
//		while(iter.hasNext()) {
//			JobTaskVertex nextVertex = iter.next();
//			if(nextVertex.getTaskClass() == TempTask.class) {
//				tempVertex = nextVertex;
//			}
//		}
//		
//		//Get sender side vertex (data source)
//		AbstractJobVertex sourceVertex = jobGraph.getInputVertices().next();
//		
//		AbstractJobVertex sharedVertex = tempVertex.getVertexToShareInstancesWith();
//		
//		//Check if temp task is properly shared
//		Assert.assertEquals(sourceVertex, sharedVertex);
//	}
//	
//	private JobGraph generateTempTaskJobGraph(final TempMode mode) {
//		// construct the plan
//		FileDataSourceContract<PactInteger, PactInteger> source = new FileDataSourceContract<PactInteger, PactInteger>(DummyInputFormat.class, IN_FILE_1, "Source");
//		source.setDegreeOfParallelism(defaultParallelism);
//		
//		MapContract<PactInteger, PactInteger, PactInteger, PactInteger> map1 = new MapContract<PactInteger, PactInteger, PactInteger, PactInteger>(IdentityMap.class, "Map1");
//		map1.setDegreeOfParallelism(defaultParallelism);
//		map1.setInput(source);
//		
//		FileDataSinkContract<PactInteger, PactInteger> sink = new FileDataSinkContract<PactInteger, PactInteger>(DummyOutputFormat.class, OUT_FILE_1, "Sink");
//		sink.setDegreeOfParallelism(defaultParallelism);
//		sink.setInput(map1);
//		
//		Plan plan = new Plan(sink, "Test Temp Task");
//		
//		OptimizedPlan oPlan = this.compiler.compile(plan, this.instanceType);
//		
//		//Inject temp strategy artificially
//		oPlan.accept(new Visitor<OptimizerNode>() {
//			@Override
//			public boolean preVisit(OptimizerNode visitable) {
//				if(visitable instanceof MapNode) {
//					//Only OptimizerNode is MapContract
//					visitable.getIncomingConnections().get(0).setTempMode(mode);
//					return false;
//				}
//				return true;
//			}
//			
//			@Override
//			public void postVisit(OptimizerNode visitable) {
//			}
//		});
//		
//		JobGraphGenerator jobGen = new JobGraphGenerator();
//		return jobGen.compileJobGraph(oPlan);
//	}
//}
>>>>>>> 3775fdca
<|MERGE_RESOLUTION|>--- conflicted
+++ resolved
@@ -1,194 +1,3 @@
-<<<<<<< HEAD
-/***********************************************************************************************************************
- *
- * Copyright (C) 2010 by the Stratosphere project (http://stratosphere.eu)
- *
- * Licensed under the Apache License, Version 2.0 (the "License"); you may not use this file except in compliance with
- * the License. You may obtain a copy of the License at
- *
- *     http://www.apache.org/licenses/LICENSE-2.0
- *
- * Unless required by applicable law or agreed to in writing, software distributed under the License is distributed on
- * an "AS IS" BASIS, WITHOUT WARRANTIES OR CONDITIONS OF ANY KIND, either express or implied. See the License for the
- * specific language governing permissions and limitations under the License.
- *
- **********************************************************************************************************************/
-
-package eu.stratosphere.pact.compiler;
-
-import java.net.InetAddress;
-import java.net.InetSocketAddress;
-import java.util.Iterator;
-
-import junit.framework.Assert;
-
-import org.junit.Before;
-import org.junit.Test;
-
-import eu.stratosphere.nephele.instance.HardwareDescription;
-import eu.stratosphere.nephele.instance.HardwareDescriptionFactory;
-import eu.stratosphere.nephele.instance.InstanceType;
-import eu.stratosphere.nephele.instance.InstanceTypeDescription;
-import eu.stratosphere.nephele.instance.InstanceTypeDescriptionFactory;
-import eu.stratosphere.nephele.instance.InstanceTypeFactory;
-import eu.stratosphere.nephele.jobgraph.AbstractJobVertex;
-import eu.stratosphere.nephele.jobgraph.JobGraph;
-import eu.stratosphere.nephele.jobgraph.JobTaskVertex;
-import eu.stratosphere.pact.common.contract.FileDataSinkContract;
-import eu.stratosphere.pact.common.contract.FileDataSourceContract;
-import eu.stratosphere.pact.common.contract.MapContract;
-import eu.stratosphere.pact.common.io.TextInputFormat;
-import eu.stratosphere.pact.common.plan.Plan;
-import eu.stratosphere.pact.common.plan.Visitor;
-import eu.stratosphere.pact.common.type.base.PactInteger;
-import eu.stratosphere.pact.compiler.costs.FixedSizeClusterCostEstimator;
-import eu.stratosphere.pact.compiler.jobgen.JobGraphGenerator;
-import eu.stratosphere.pact.compiler.plan.MapNode;
-import eu.stratosphere.pact.compiler.plan.OptimizedPlan;
-import eu.stratosphere.pact.compiler.plan.OptimizerNode;
-import eu.stratosphere.pact.compiler.plan.PactConnection.TempMode;
-import eu.stratosphere.pact.compiler.util.DummyInputFormat;
-import eu.stratosphere.pact.compiler.util.DummyOutputFormat;
-import eu.stratosphere.pact.compiler.util.IdentityMap;
-import eu.stratosphere.pact.runtime.task.MapTask;
-import eu.stratosphere.pact.runtime.task.TempTask;
-
-/**
- * Tests in this class:
- * <ul>
- *   <li> Tests that temp task is successfully shared with instance of output task if sender side temp task
- *   <li> Tests that temp task is successfully shared with instance of input task if receiver side temp task
- * </ul>
- *
- * @author Moritz Kaufmann
- */
-public class TempTaskSharingTest {	
-	private static final String IN_FILE_1 = "file:///test/file";
-	
-	private static final String OUT_FILE_1 = "file///test/output";
-	
-	private static final int defaultParallelism = 8;
-	
-	// ------------------------------------------------------------------------
-	
-	private PactCompiler compiler;
-	
-	private InstanceTypeDescription instanceType;
-	
-	// ------------------------------------------------------------------------	
-	
-	@Before
-	public void setup()
-	{
-		try {
-			InetSocketAddress dummyAddress = new InetSocketAddress(InetAddress.getLocalHost(), 12345);
-			
-			// prepare the statistics
-			DataStatistics dataStats = new DataStatistics();
-			dataStats.cacheBaseStatistics(new TextInputFormat.FileBaseStatistics(1000, 128 * 1024 * 1024, 8.0f),
-				FileDataSourceContract.getInputIdentifier(DummyInputFormat.class, IN_FILE_1));
-			
-			this.compiler = new PactCompiler(dataStats, new FixedSizeClusterCostEstimator(), dummyAddress);
-		}
-		catch (Exception ex) {
-			ex.printStackTrace();
-			Assert.fail("Test setup failed.");
-		}
-		
-		// create the instance type description
-		InstanceType iType = InstanceTypeFactory.construct("standard", 6, 2, 4096, 100, 0);
-		HardwareDescription hDesc = HardwareDescriptionFactory.construct(2, 4096 * 1024 * 1024, 2000 * 1024 * 1024);
-		this.instanceType = InstanceTypeDescriptionFactory.construct(iType, hDesc, defaultParallelism * 2);
-	}
-
-	@Test
-	public void testTempTaskReceiverSideSharing()
-	{
-		JobGraph jobGraph = generateTempTaskJobGraph(TempMode.TEMP_RECEIVER_SIDE);
-		
-		//Get temp task vertex and receiver side vertex (map task)
-		Iterator<JobTaskVertex> iter = jobGraph.getTaskVertices();
-		JobTaskVertex mapVertex = null;
-		JobTaskVertex tempVertex = null;
-		while(iter.hasNext()) {
-			JobTaskVertex nextVertex = iter.next();
-			if(nextVertex.getTaskClass() == MapTask.class) {
-				mapVertex = nextVertex;
-			}
-			else if(nextVertex.getTaskClass() == TempTask.class) {
-				tempVertex = nextVertex;
-			}
-		}
-		
-		AbstractJobVertex sharedVertex = tempVertex.getVertexToShareInstancesWith();
-		
-		//Check if temp task is properly shared
-		Assert.assertEquals(mapVertex, sharedVertex);
-	}
-	
-	@Test
-	public void testTempTaskSenderSideSharing()
-	{
-		JobGraph jobGraph = generateTempTaskJobGraph(TempMode.TEMP_SENDER_SIDE);
-		
-		//Get temp task vertex
-		Iterator<JobTaskVertex> iter = jobGraph.getTaskVertices();
-		JobTaskVertex tempVertex = null;
-		while(iter.hasNext()) {
-			JobTaskVertex nextVertex = iter.next();
-			if(nextVertex.getTaskClass() == TempTask.class) {
-				tempVertex = nextVertex;
-			}
-		}
-		
-		//Get sender side vertex (data source)
-		AbstractJobVertex sourceVertex = jobGraph.getInputVertices().next();
-		
-		AbstractJobVertex sharedVertex = tempVertex.getVertexToShareInstancesWith();
-		
-		//Check if temp task is properly shared
-		Assert.assertEquals(sourceVertex, sharedVertex);
-	}
-	
-	private JobGraph generateTempTaskJobGraph(final TempMode mode) {
-		// construct the plan
-		FileDataSourceContract<PactInteger, PactInteger> source = new FileDataSourceContract<PactInteger, PactInteger>(DummyInputFormat.class, IN_FILE_1, "Source");
-		source.setDegreeOfParallelism(defaultParallelism);
-		
-		MapContract<PactInteger, PactInteger, PactInteger, PactInteger> map1 = new MapContract<PactInteger, PactInteger, PactInteger, PactInteger>(IdentityMap.class, "Map1");
-		map1.setDegreeOfParallelism(defaultParallelism);
-		map1.addInput(source);
-		
-		FileDataSinkContract<PactInteger, PactInteger> sink = new FileDataSinkContract<PactInteger, PactInteger>(DummyOutputFormat.class, OUT_FILE_1, "Sink");
-		sink.setDegreeOfParallelism(defaultParallelism);
-		sink.addInput(map1);
-		
-		Plan plan = new Plan(sink, "Test Temp Task");
-		
-		OptimizedPlan oPlan = this.compiler.compile(plan, this.instanceType);
-		
-		//Inject temp strategy artificially
-		oPlan.accept(new Visitor<OptimizerNode>() {
-			@Override
-			public boolean preVisit(OptimizerNode visitable) {
-				if(visitable instanceof MapNode) {
-					//Only OptimizerNode is MapContract
-					visitable.getIncomingConnections().get(0).get(0).setTempMode(mode);
-					return false;
-				}
-				return true;
-			}
-			
-			@Override
-			public void postVisit(OptimizerNode visitable) {
-			}
-		});
-		
-		JobGraphGenerator jobGen = new JobGraphGenerator();
-		return jobGen.compileJobGraph(oPlan);
-	}
-}
-=======
 ///***********************************************************************************************************************
 // *
 // * Copyright (C) 2010 by the Stratosphere project (http://stratosphere.eu)
@@ -377,5 +186,4 @@
 //		JobGraphGenerator jobGen = new JobGraphGenerator();
 //		return jobGen.compileJobGraph(oPlan);
 //	}
-//}
->>>>>>> 3775fdca
+//}